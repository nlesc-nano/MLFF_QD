--- conflicted
+++ resolved
@@ -148,9 +148,6 @@
 python -m mlff_qd.training.inference --config input_file.yaml
 ```
 
-<<<<<<< HEAD
-## CLI Mode - Extract Training Metrics from TensorBoard Event Files
-=======
 After inference, if an user wants to use fine-tuning, that option is also available in the following way:
 ```bash
 python -m mlff_qd.training.fine_tuning
@@ -166,9 +163,7 @@
 python -m mlff_qd.postprocessing
 ```
 
-## Extract Training Metrics from TensorBoard Event Files
-
->>>>>>> 39b12a6e
+## CLI Mode - Extract Training Metrics from TensorBoard Event Files
 This script, `analysis/extract_metrics.py`,  extracts scalar training metrics from TensorBoard event files and saves them to a CSV file.
 
 - **`-p/--path`**:  Path to the TensorBoard event file. **(Required)**.
