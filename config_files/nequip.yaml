<<<<<<< HEAD
=======
# The config file is divided into 4 sections -- `data`, `train`, `model`, and `global_options`
# The config system relies on omegaconf (https://omegaconf.readthedocs.io/en/2.3_branch/index.html)
# and hydra (https://hydra.cc/docs/intro/) functionalities, such as
# - omegaconf's variable interpolation (https://omegaconf.readthedocs.io/en/2.3_branch/usage.html#variable-interpolation)
# - omegaconf's resolvers (https://omegaconf.readthedocs.io/en/2.3_branch/usage.html#resolvers)
# - hydra's instantiate (https://hydra.cc/docs/advanced/instantiate_objects/overview/)
# With hydra's instantiation (notice the `_target_`s everywhere), the config file (almost) directly corresponds to instantiating objects as one would normally do in Python.
# Much of the infrastructure is based on PyTorch Lightning (https://lightning.ai/docs/pytorch/stable/), such as the use of Lightning's Trainer, DataModule, LightningModule, Callback objects.

# ===========
#     RUN
# ===========
# the run types will be completed in sequence
# one can do `train`, `val`, `test` run types
>>>>>>> 13f3c564
run: [train, val, test]


# the following parameters (cutoff_radius, chemical_symbols, model_type_names) are not used direcly by the code
# parameters that take thier values show up multiple times in the config, so this allows us to use
# variable interpolation to keep their multiple instances consistent

# data and model r_max can be different (model's r_max should be smaller), but we try to make them the same
cutoff_radius: 12.0

# There are two sets of atomic types to keep track of in most applications
# -- there is the conventional atomic species (e.g. C, H), and a separate `type_names` known to the model.
# The model only knows types based on a set of zero-based indices and user-given `type_names` argument.
# An example where this distinction is necessary include datasets with the same atomic species with different charge states:
# we could define `chemical_symbols: [C, C]` and model `type_names: [C3, C4]` for +3 and +4 charge states.
# There could also be instances such as coarse graining we only care about the model's `type_names` (no need to define chemical species).
# Because of this distinction, these variables show up as arguments across different categories, including, data, model, metrics and even callbacks.
# In this case, we fix both to be the same, so we define a single set of each here and use variable interpolation to retrieve them below.
# This ensures a single location where the values are set to reduce the chances of mis-configuring runs.
chemical_symbols: [Cd, Cl, Se] 
model_type_names: ${chemical_symbols}

<<<<<<< HEAD
=======

# ============
#     DATA
# ============
# `data` is managed by `LightningDataModule`s
# NequIP provides some standard datamodules that can be found in `nequip.data.datamodule`
# Users are free to define and use their own datamodules that subclass nequip.data.datamodule.NequIPDataModule
>>>>>>> 13f3c564
data:
  _target_: nequip.data.datamodule.ASEDataModule
  seed: 456             # dataset seed for reproducibility
  
  # here we take an ASE-readable file (in extxyz format) and split it into train:val:test = 80:10:10
  split_dataset: 
    file_path:  #./basic_consolidated_dataset_1000CdSe.xyz
    train: 0.8
    val: 0.1
    test: 0.1

<<<<<<< HEAD
  transforms:
=======
  # `transforms` convert data from the Dataset to a form that can be used by the ML model
  # the transforms are only performed right before data is given to the model
  # data is kept in its untransformed form
  
  transforms:
    # data doesn't usually come with a neighborlist -- this tranforms prepares the neighborlist
>>>>>>> 13f3c564
    - _target_: nequip.data.transforms.NeighborListTransform
      r_max: ${cutoff_radius}
    # the models only know atom types, which can be different from the chemical species (e.g. C, H)
    # for instance we can have data with different charge states of carbon, which means they are
    # all labeled by chemical species `C`, but may have different atom type labels based on the charge states
    # in this case, the atom types are the same as the chemical species, but we still have to include this
    # transformation to ensure that the data has 0-indexed atom type lists used in the various model operations 
    - _target_: nequip.data.transforms.ChemicalSpeciesToAtomTypeMapper
      chemical_symbols: ${chemical_symbols}

  # the following are torch.utils.data.DataLoader configs excluding the arguments `dataset` and `collate_fn`
  # https://pytorch.org/docs/stable/data.html#torch.utils.data.DataLoader
  train_dataloader:
    _target_: torch.utils.data.DataLoader
    batch_size: 16
    num_workers: 5
    shuffle: true
  val_dataloader:
    _target_: torch.utils.data.DataLoader
    batch_size: 16
    num_workers: ${data.train_dataloader.num_workers}  # we want to use the same num_workers -- variable interpolation helps
  test_dataloader: ${data.val_dataloader}  # variable interpolation comes in handy again

<<<<<<< HEAD
  stats_manager:
=======
  # dataset statistics can be calculated to be used for model initialization such as for shifting, scaling and standardizing.
  # it is advised to provide custom names -- you will have to retrieve them later under model to initialize certain parameters to the dataset statistics computed
  stats_manager:
    # dataset statistics is handled by the `DataStatisticsManager`
    # here, we use `CommonDataStatisticsManager` for a basic set of dataset statistics for general use cases
    # the dataset statistics include `num_neighbors_mean`, `per_atom_energy_mean`, `forces_rms`, `per_type_forces_rms`
>>>>>>> 13f3c564
    _target_: nequip.data.CommonDataStatisticsManager
    # dataloader kwargs for data statistics computation
    # `batch_size` should ideally be as large as possible without trigerring OOM
    dataloader_kwargs:
      batch_size: 16
    # we need to provide the same type names that correspond to the model's `type_names`
    # so we interpolate the "central source of truth" model type names from above
    type_names: ${model_type_names}

<<<<<<< HEAD
=======
# `trainer` (mandatory) is a Lightning.Trainer object (https://lightning.ai/docs/pytorch/stable/common/trainer.html#trainer-class-api)
>>>>>>> 13f3c564
trainer:
  _target_: lightning.Trainer
  accelerator: auto
  enable_checkpointing: true
  max_epochs: 3
  max_time: 03:00:00:00
  check_val_every_n_epoch: 1  # how often to validate
  log_every_n_steps: 1       # how often to log

<<<<<<< HEAD
=======
  # use any Lightning supported logger
>>>>>>> 13f3c564
  logger:
    - _target_: lightning.pytorch.loggers.TensorBoardLogger
      save_dir: ./logs
      name: tutorial_log
      version: null
      default_hp_metric: false

<<<<<<< HEAD
  callbacks:
=======
  # use any Lightning callbacks https://lightning.ai/docs/pytorch/stable/api_references.html#callbacks
  # and any custom callbakcs that subclass Lightning's Callback parent class
  callbacks:
    # Common callbacks used in ML

    # stop training when some criterion is met
>>>>>>> 13f3c564
    - _target_: lightning.pytorch.callbacks.EarlyStopping
      monitor: val0_epoch/weighted_sum        # validation metric to monitor
      min_delta: 1e-3                         # how much to be considered a "change"
      patience: 20                            # how many instances of "no change" before stopping

    # checkpoint based on some criterion
    - _target_: lightning.pytorch.callbacks.ModelCheckpoint
      monitor: val0_epoch/weighted_sum        # validation metric to monitor
      dirpath: ./results    
      filename: best                          # best.ckpt is the checkpoint name
      save_last: true                         # last.ckpt will be saved
      
    # log learning rate, e.g. to monitor what the learning rate scheduler is doing
    - _target_: lightning.pytorch.callbacks.LearningRateMonitor
      logging_interval: epoch

<<<<<<< HEAD
=======
# training_module refers to a NequIPLightningModule
>>>>>>> 13f3c564
training_module:
  _target_: nequip.train.EMALightningModule

  # We are using an EMA model (i.e. we keep a separate model whose weights are an exponential moving average of the base model's weights)
  # The use of an EMA model is configured by setting `ema_decay` to be a float (e.g. 0.999) under `training_module` (it is a `NequIPLightningModule` argument). The default of `ema_decay` is None, which means an EMA model is not used, if `ema_decay` is not explicitly configured
  # EMA allows for smoother validation curves and thus more reliable metrics for monitoring
  # Loading from a checkpoint for use in the `nequip.ase.NequIPCalculator` or during `nequip-compile` and `nequip-package` will always load the EMA model if it's present
  ema_decay: 0.999

<<<<<<< HEAD
=======
  # here, we use a simplified MetricsManager wrapper (see docs) to construct the energy-force loss function
  # the more general `nequip.train.MetricsManager` could also be used to configure a custom loss function
>>>>>>> 13f3c564
  loss:
    _target_: nequip.train.EnergyForceLoss
    per_atom_energy: true
    coeffs:
      total_energy: 0.05
      forces: 0.95

<<<<<<< HEAD
=======
  # again, we use a simplified MetricsManager wrapper (see docs) to construct the energy-force metrics
  # the more general `nequip.train.MetricsManager` could also be used in this case
  # validation metrics are used for monitoring and influencing training, e.g. with LR schedulers or early stopping, etc
>>>>>>> 13f3c564
  val_metrics:
    _target_: nequip.train.EnergyForceMetrics
    coeffs:
      total_energy_mae: 1.0
      forces_mae: 1.0
      # keys `total_energy_rmse` and `forces_rmse`, `per_atom_energy_rmse` and `per_atom_energy_mae` are also available

<<<<<<< HEAD
=======
  # we could have train_metrics and test_metrics be different from val_metrics, but it makes sense to have them be the same
>>>>>>> 13f3c564
  train_metrics: ${training_module.val_metrics}  # use variable interpolation
  test_metrics: ${training_module.val_metrics}  # use variable interpolation

  # any torch compatible optimizer: https://pytorch.org/docs/stable/optim.html#algorithms
  optimizer:
    _target_: torch.optim.Adam
    lr: 0.03

  # see options for lr_scheduler_config
  # https://lightning.ai/docs/pytorch/stable/api/lightning.pytorch.core.LightningModule.html#lightning.pytorch.core.LightningModule.configure_optimizers
  lr_scheduler:
<<<<<<< HEAD
=======
    # any torch compatible lr sceduler
>>>>>>> 13f3c564
    scheduler:
      _target_: torch.optim.lr_scheduler.ReduceLROnPlateau
      factor: 0.6
      patience: 5
      threshold: 0.2
      min_lr: 1e-6
    monitor: val0_epoch/weighted_sum
    interval: epoch
    frequency: 1

<<<<<<< HEAD
  model:
    _target_: nequip.model.NequIPGNNModel

=======
  # model details
  model:
    _target_: nequip.model.NequIPGNNModel

    # == basic model params ==
>>>>>>> 13f3c564
    seed: 456
    model_dtype: float32
    type_names: ${model_type_names}
    r_max: ${cutoff_radius}

<<<<<<< HEAD
=======
    # == bessel encoding ==
>>>>>>> 13f3c564
    num_bessels: 8                # number of basis functions used in the radial Bessel basis, the default of 8 usually works well
    bessel_trainable: false       # set true to train the bessel weights (default false)
    polynomial_cutoff_p: 6        # p-exponent used in polynomial cutoff function, smaller p corresponds to stronger decay with distance

    # == convnet layers ==
    num_layers: 3       # number of interaction blocks, we find 3-5 to work best
    l_max: 1            # the maximum irrep order (rotation order) for the network's features, l=1 is a good default, l=2 is more accurate but slower
    parity: true        # whether to include features with odd mirror parity; often turning parity off gives equally good results but faster networks, so do consider this
    num_features: 32    # the multiplicity of the features, 32 is a good default for accurate network, if you want to be more accurate, go larger, if you want to be faster, go lower

    # == radial network ==
    radial_mlp_depth: 2         # number of radial layers, usually 1-3 works best, smaller is faster
    radial_mlp_width: 64        # number of hidden neurons in radial function, smaller is faster

<<<<<<< HEAD
    avg_num_neighbors: ${training_data_stats:num_neighbors_mean}

=======
    # dataset statistics used to inform the model's initial parameters for normalization, shifting and rescaling
    # we use omegaconf's resolvers (https://omegaconf.readthedocs.io/en/2.3_branch/usage.html#resolvers)
    # to facilitate getting the dataset statistics from the DataStatisticsManager
    
    # average number of neighbors for edge sum normalization
    avg_num_neighbors: ${training_data_stats:num_neighbors_mean}
    
    # == per-type per-atom scales and shifts ==
>>>>>>> 13f3c564
    per_type_energy_scales: ${training_data_stats:per_type_forces_rms}
    per_type_energy_shifts: ${training_data_stats:per_atom_energy_mean}
    per_type_energy_scales_trainable: false
    per_type_energy_shifts_trainable: false

<<<<<<< HEAD
=======
    # == ZBL pair potential ==
>>>>>>> 13f3c564
    pair_potential:
      _target_: nequip.nn.pair_potential.ZBL
      units: metal     # Ang and kcal/mol, LAMMPS unit names;  allowed values "metal" and "real"
      chemical_species: ${chemical_symbols}   # must tell ZBL the chemical species of the various model atom types

<<<<<<< HEAD
=======
# global options
>>>>>>> 13f3c564
global_options:
  allow_tf32: false<|MERGE_RESOLUTION|>--- conflicted
+++ resolved
@@ -1,5 +1,3 @@
-<<<<<<< HEAD
-=======
 # The config file is divided into 4 sections -- `data`, `train`, `model`, and `global_options`
 # The config system relies on omegaconf (https://omegaconf.readthedocs.io/en/2.3_branch/index.html)
 # and hydra (https://hydra.cc/docs/intro/) functionalities, such as
@@ -14,7 +12,6 @@
 # ===========
 # the run types will be completed in sequence
 # one can do `train`, `val`, `test` run types
->>>>>>> 13f3c564
 run: [train, val, test]
 
 
@@ -37,8 +34,6 @@
 chemical_symbols: [Cd, Cl, Se] 
 model_type_names: ${chemical_symbols}
 
-<<<<<<< HEAD
-=======
 
 # ============
 #     DATA
@@ -46,7 +41,6 @@
 # `data` is managed by `LightningDataModule`s
 # NequIP provides some standard datamodules that can be found in `nequip.data.datamodule`
 # Users are free to define and use their own datamodules that subclass nequip.data.datamodule.NequIPDataModule
->>>>>>> 13f3c564
 data:
   _target_: nequip.data.datamodule.ASEDataModule
   seed: 456             # dataset seed for reproducibility
@@ -58,16 +52,12 @@
     val: 0.1
     test: 0.1
 
-<<<<<<< HEAD
-  transforms:
-=======
   # `transforms` convert data from the Dataset to a form that can be used by the ML model
   # the transforms are only performed right before data is given to the model
   # data is kept in its untransformed form
   
   transforms:
     # data doesn't usually come with a neighborlist -- this tranforms prepares the neighborlist
->>>>>>> 13f3c564
     - _target_: nequip.data.transforms.NeighborListTransform
       r_max: ${cutoff_radius}
     # the models only know atom types, which can be different from the chemical species (e.g. C, H)
@@ -91,16 +81,12 @@
     num_workers: ${data.train_dataloader.num_workers}  # we want to use the same num_workers -- variable interpolation helps
   test_dataloader: ${data.val_dataloader}  # variable interpolation comes in handy again
 
-<<<<<<< HEAD
-  stats_manager:
-=======
   # dataset statistics can be calculated to be used for model initialization such as for shifting, scaling and standardizing.
   # it is advised to provide custom names -- you will have to retrieve them later under model to initialize certain parameters to the dataset statistics computed
   stats_manager:
     # dataset statistics is handled by the `DataStatisticsManager`
     # here, we use `CommonDataStatisticsManager` for a basic set of dataset statistics for general use cases
     # the dataset statistics include `num_neighbors_mean`, `per_atom_energy_mean`, `forces_rms`, `per_type_forces_rms`
->>>>>>> 13f3c564
     _target_: nequip.data.CommonDataStatisticsManager
     # dataloader kwargs for data statistics computation
     # `batch_size` should ideally be as large as possible without trigerring OOM
@@ -110,10 +96,7 @@
     # so we interpolate the "central source of truth" model type names from above
     type_names: ${model_type_names}
 
-<<<<<<< HEAD
-=======
 # `trainer` (mandatory) is a Lightning.Trainer object (https://lightning.ai/docs/pytorch/stable/common/trainer.html#trainer-class-api)
->>>>>>> 13f3c564
 trainer:
   _target_: lightning.Trainer
   accelerator: auto
@@ -123,10 +106,7 @@
   check_val_every_n_epoch: 1  # how often to validate
   log_every_n_steps: 1       # how often to log
 
-<<<<<<< HEAD
-=======
   # use any Lightning supported logger
->>>>>>> 13f3c564
   logger:
     - _target_: lightning.pytorch.loggers.TensorBoardLogger
       save_dir: ./logs
@@ -134,16 +114,12 @@
       version: null
       default_hp_metric: false
 
-<<<<<<< HEAD
-  callbacks:
-=======
   # use any Lightning callbacks https://lightning.ai/docs/pytorch/stable/api_references.html#callbacks
   # and any custom callbakcs that subclass Lightning's Callback parent class
   callbacks:
     # Common callbacks used in ML
 
     # stop training when some criterion is met
->>>>>>> 13f3c564
     - _target_: lightning.pytorch.callbacks.EarlyStopping
       monitor: val0_epoch/weighted_sum        # validation metric to monitor
       min_delta: 1e-3                         # how much to be considered a "change"
@@ -160,10 +136,7 @@
     - _target_: lightning.pytorch.callbacks.LearningRateMonitor
       logging_interval: epoch
 
-<<<<<<< HEAD
-=======
 # training_module refers to a NequIPLightningModule
->>>>>>> 13f3c564
 training_module:
   _target_: nequip.train.EMALightningModule
 
@@ -173,11 +146,8 @@
   # Loading from a checkpoint for use in the `nequip.ase.NequIPCalculator` or during `nequip-compile` and `nequip-package` will always load the EMA model if it's present
   ema_decay: 0.999
 
-<<<<<<< HEAD
-=======
   # here, we use a simplified MetricsManager wrapper (see docs) to construct the energy-force loss function
   # the more general `nequip.train.MetricsManager` could also be used to configure a custom loss function
->>>>>>> 13f3c564
   loss:
     _target_: nequip.train.EnergyForceLoss
     per_atom_energy: true
@@ -185,12 +155,9 @@
       total_energy: 0.05
       forces: 0.95
 
-<<<<<<< HEAD
-=======
   # again, we use a simplified MetricsManager wrapper (see docs) to construct the energy-force metrics
   # the more general `nequip.train.MetricsManager` could also be used in this case
   # validation metrics are used for monitoring and influencing training, e.g. with LR schedulers or early stopping, etc
->>>>>>> 13f3c564
   val_metrics:
     _target_: nequip.train.EnergyForceMetrics
     coeffs:
@@ -198,10 +165,7 @@
       forces_mae: 1.0
       # keys `total_energy_rmse` and `forces_rmse`, `per_atom_energy_rmse` and `per_atom_energy_mae` are also available
 
-<<<<<<< HEAD
-=======
   # we could have train_metrics and test_metrics be different from val_metrics, but it makes sense to have them be the same
->>>>>>> 13f3c564
   train_metrics: ${training_module.val_metrics}  # use variable interpolation
   test_metrics: ${training_module.val_metrics}  # use variable interpolation
 
@@ -213,10 +177,7 @@
   # see options for lr_scheduler_config
   # https://lightning.ai/docs/pytorch/stable/api/lightning.pytorch.core.LightningModule.html#lightning.pytorch.core.LightningModule.configure_optimizers
   lr_scheduler:
-<<<<<<< HEAD
-=======
     # any torch compatible lr sceduler
->>>>>>> 13f3c564
     scheduler:
       _target_: torch.optim.lr_scheduler.ReduceLROnPlateau
       factor: 0.6
@@ -227,26 +188,17 @@
     interval: epoch
     frequency: 1
 
-<<<<<<< HEAD
-  model:
-    _target_: nequip.model.NequIPGNNModel
-
-=======
   # model details
   model:
     _target_: nequip.model.NequIPGNNModel
 
     # == basic model params ==
->>>>>>> 13f3c564
     seed: 456
     model_dtype: float32
     type_names: ${model_type_names}
     r_max: ${cutoff_radius}
 
-<<<<<<< HEAD
-=======
     # == bessel encoding ==
->>>>>>> 13f3c564
     num_bessels: 8                # number of basis functions used in the radial Bessel basis, the default of 8 usually works well
     bessel_trainable: false       # set true to train the bessel weights (default false)
     polynomial_cutoff_p: 6        # p-exponent used in polynomial cutoff function, smaller p corresponds to stronger decay with distance
@@ -261,10 +213,6 @@
     radial_mlp_depth: 2         # number of radial layers, usually 1-3 works best, smaller is faster
     radial_mlp_width: 64        # number of hidden neurons in radial function, smaller is faster
 
-<<<<<<< HEAD
-    avg_num_neighbors: ${training_data_stats:num_neighbors_mean}
-
-=======
     # dataset statistics used to inform the model's initial parameters for normalization, shifting and rescaling
     # we use omegaconf's resolvers (https://omegaconf.readthedocs.io/en/2.3_branch/usage.html#resolvers)
     # to facilitate getting the dataset statistics from the DataStatisticsManager
@@ -273,24 +221,17 @@
     avg_num_neighbors: ${training_data_stats:num_neighbors_mean}
     
     # == per-type per-atom scales and shifts ==
->>>>>>> 13f3c564
     per_type_energy_scales: ${training_data_stats:per_type_forces_rms}
     per_type_energy_shifts: ${training_data_stats:per_atom_energy_mean}
     per_type_energy_scales_trainable: false
     per_type_energy_shifts_trainable: false
 
-<<<<<<< HEAD
-=======
     # == ZBL pair potential ==
->>>>>>> 13f3c564
     pair_potential:
       _target_: nequip.nn.pair_potential.ZBL
       units: metal     # Ang and kcal/mol, LAMMPS unit names;  allowed values "metal" and "real"
       chemical_species: ${chemical_symbols}   # must tell ZBL the chemical species of the various model atom types
 
-<<<<<<< HEAD
-=======
 # global options
->>>>>>> 13f3c564
 global_options:
   allow_tf32: false