settings:
  # Data handling settings
  data:
    hdf5_file: 'renumbered_output_chunks_1_to_5_New.hdf5'
<<<<<<< HEAD
    dataset_path: 'cspbbr3.npz'
=======
    dataset_path: './cspbbr3_newData_NEW_12-11-2024.npz'
>>>>>>> eb69356e
    output_type: 1  # 1 for 'energies and forces', 2 for 'energies, forces, HOMO, and LUMO', 3 for 'energies, forces, and bandgap', 4 for 'energies, forces, and eigenvalues vector'
    eigenvalue_labels: ['HOMO', 'LUMO', 'LUMO+1']  # Eigenvalues to extract   ['HOMO-1', 'HOMO', 'LUMO', 'LUMO+1']

  # Model architecture settings
  model:
    cutoff: 12.
    n_rbf: 20
    n_atom_basis: 128
    n_interactions: 8
    distance_unit: 'Ang'
    property_unit_dict:
      energy: 'kcal/mol'
      forces: 'kcal/mol/Ang'
      homo: 'eV'
      lumo: 'eV'
      bandgap: 'eV'
      eigenvalues_vector: 'eV'

  # Output settings
  outputs:
    energy:
      loss_weight: 0.2
      metrics: "MAE"
    forces:
      loss_weight: 0.8
      metrics: "MAE"
    homo:
      loss_weight: 0.5
      metrics: "MAE"
    lumo:
      loss_weight: 0.5
      metrics: "MAE"
    gap:
      loss_weight: 0.5
      metrics: "MAE"
    eigenvalues_vector:
      loss_weight: 1.5
      metrics: "MAE"

  # Training settings
  training:
    accelerator: 'gpu'
    devices: 1
    precision: 32
    batch_size: 8
    num_train: 2198
    num_val: 549
<<<<<<< HEAD
    max_epochs: 50
=======
    max_epochs: 100
>>>>>>> eb69356e
    num_workers: 24
    pin_memory: true
    optimizer:
      type: 'AdamW'
      lr: 0.0001
    scheduler:
      type: 'ReduceLROnPlateau'
      factor: 0.8
      patience: 30
      verbose: true

  # Logging and checkpoint settings
  logging:
    folder: './cspbbr3'
    log_dir: "lightning_logs"
    checkpoint_dir: "best_inference_model"
    monitor: "val_loss"

  # Testing settings
  testing:
    trained_model_path: './cspbbr3'  # Path to load the trained model
    csv_file_name: 'actual_vs_predicted_enrgforc.csv'  # Path to save the predictions CSV<|MERGE_RESOLUTION|>--- conflicted
+++ resolved
@@ -2,11 +2,7 @@
   # Data handling settings
   data:
     hdf5_file: 'renumbered_output_chunks_1_to_5_New.hdf5'
-<<<<<<< HEAD
-    dataset_path: 'cspbbr3.npz'
-=======
     dataset_path: './cspbbr3_newData_NEW_12-11-2024.npz'
->>>>>>> eb69356e
     output_type: 1  # 1 for 'energies and forces', 2 for 'energies, forces, HOMO, and LUMO', 3 for 'energies, forces, and bandgap', 4 for 'energies, forces, and eigenvalues vector'
     eigenvalue_labels: ['HOMO', 'LUMO', 'LUMO+1']  # Eigenvalues to extract   ['HOMO-1', 'HOMO', 'LUMO', 'LUMO+1']
 
@@ -54,11 +50,7 @@
     batch_size: 8
     num_train: 2198
     num_val: 549
-<<<<<<< HEAD
-    max_epochs: 50
-=======
     max_epochs: 100
->>>>>>> eb69356e
     num_workers: 24
     pin_memory: true
     optimizer:
