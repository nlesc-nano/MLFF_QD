--- conflicted
+++ resolved
@@ -1,25 +1,6 @@
 #!/usr/bin/env python3
 
 import argparse
-<<<<<<< HEAD
-from pathlib import Path
-
-from dscribe.descriptors import SOAP
-
-from mlff_qd.utils.cluster import cluster_trajectory, compute_soap_descriptors
-from mlff_qd.utils.constants import hartree_bohr_to_eV_angstrom, hartree_to_eV
-from mlff_qd.utils.helpers import load_config_preproc
-from mlff_qd.utils.io import ( save_xyz, reorder_xyz_trajectory, parse_positions_xyz,
-        parse_forces_xyz, get_num_atoms )
-from mlff_qd.utils.pca import ( generate_surface_core_pca_samples, generate_structures_from_pca,
-        plot_generated_samples )
-from mlff_qd.utils.preprocessing import ( create_mass_dict, center_positions,
-        iterative_alignment_fixed, rotate_forces, find_medoid_structure,
-        generate_randomized_samples )
-
-# --- Set up logging ---
-=======
->>>>>>> d52775fd
 import logging
 from mlff_qd.preprocessing.consolidate_dataset import consolidate_dataset
 from mlff_qd.utils.compact import create_stacked_xyz
