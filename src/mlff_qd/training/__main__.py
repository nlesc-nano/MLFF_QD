--- conflicted
+++ resolved
@@ -1,11 +1,4 @@
-
-<<<<<<< HEAD
 from mlff_qd.training.cli import main
-=======
-from mlff_qd.training.training import main
-from mlff_qd.utils.helpers import parse_args
-from mlff_qd.utils.logging_utils import setup_logging
->>>>>>> a15c7350
 
 if __name__ == "__main__":
     main()