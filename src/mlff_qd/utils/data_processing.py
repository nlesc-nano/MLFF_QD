<<<<<<< HEAD
import os
import logging
import numpy as np
import pandas as pd
import h5py
from ase import Atoms
import schnetpack as spk
import schnetpack.transform as trn
import torch    
     
def load_data(config):
    try:
        data = np.load(config['settings']['data']['dataset_path'])
    except FileNotFoundError:
        logging.error(f"Dataset file not found: {config['settings']['data']['dataset_path']}")
        raise

    return data

def preprocess_data(data):
    numbers = data["z"]
    atoms_list = []
    property_list = []
    positions_array = np.array(data["R"])
    energies_array = np.array(data["E"])
    forces_array = np.array(data["F"])

    for idx in range(len(positions_array)):
        ats = Atoms(positions=positions_array[idx], numbers=numbers)
        properties = {
            '_positions': torch.tensor(positions_array[idx], dtype=torch.float32, requires_grad=True),
            'energy': np.array([energies_array[idx]], dtype=np.float32),
            'forces': forces_array[idx].astype(np.float32)
        }
        atoms_list.append(ats)
        property_list.append(properties)
    return atoms_list, property_list

def setup_logging_and_dataset(config, atoms_list, property_list):
    folder = config['settings']['logging']['folder']
    os.makedirs(folder, exist_ok=True)
    os.makedirs(os.path.join(folder, "lightning_logs"), exist_ok=True)

    db_path = os.path.join(folder, config['settings']['general']['database_name'])
    if os.path.exists(db_path):
        os.remove(db_path)

    property_units = {
        'energy': config['settings']['model']['property_unit_dict']['energy'],
        'forces': config['settings']['model']['property_unit_dict']['forces']
    }

    new_dataset = spk.data.ASEAtomsData.create(
        db_path,
        distance_unit=config['settings']['model']['distance_unit'],
        property_unit_dict=property_units
    )

    new_dataset.add_systems(property_list, atoms_list)
    logging.info(f"Dataset created at {db_path}")
    
    return new_dataset, property_units

# def prepare_transformations(config, task_type):
    
    # cutoff = config['settings']['model']['cutoff']
    # transformations = [trn.ASENeighborList(cutoff=cutoff)]
    
    # if task_type == "train":
        # transformations.append(trn.RemoveOffsets("energy", remove_mean=True, remove_atomrefs=False))
    # elif task_type != "infer":
        # raise ValueError(f"Unsupported task type: {task_type}")
    
    # transformations.append(trn.CastTo32())
    
    # return transformations


def prepare_transformations(config, task_type):
    cutoff = config['settings']['model']['cutoff']

    transformations = [
        trn.ASENeighborList(cutoff=cutoff),
    ]
    
    if task_type == "train":
        transformations.append(trn.RemoveOffsets("energy", remove_mean=True, remove_atomrefs=False))
    elif task_type != "infer":
        raise ValueError(f"Unsupported task type: {task_type}")
    
    transformations.append(trn.CastTo32())
    
    return transformations
    
def setup_data_module(config, db_path, transformations, property_units):
    custom_data = spk.data.AtomsDataModule(
        db_path,
        batch_size=config['settings']['training']['batch_size'],
        distance_unit=config['settings']['model']['distance_unit'],
        property_units=property_units,
        num_train=config['settings']['training']['num_train'],
        num_val=config['settings']['training']['num_val'],
        transforms=transformations,
        num_workers=config['settings']['training']['num_workers'],
        pin_memory=config['settings']['training']['pin_memory']
    )

    custom_data.prepare_data()
    custom_data.setup()
    logging.info("Data module prepared and set up")
    # batch = next(iter(custom_data.val_dataloader()))
    # print("Batch keys:", batch.keys())
    
    return custom_data
    
    

def show_dataset_info(dataset):
    """
    Display information about the dataset, including available properties and an example molecule.
    
    Args:
        dataset (spk.data.ASEAtomsData): The dataset to inspect.
    """
    print('Number of reference calculations:', len(dataset))

    print('Available properties:')
    for p in dataset.available_properties:
        print('-', p)
    print()

    example = dataset[0]
    print('Properties of molecule with id 0:')
    for k, v in example.items():
=======
import os
import logging
import numpy as np
import pandas as pd
import h5py
from ase import Atoms
import schnetpack as spk
import schnetpack.transform as trn

def load_data(config):
    try:
        data = np.load(config['settings']['data']['dataset_path'])
    except FileNotFoundError:
        logging.error(f"Dataset file not found: {config['settings']['data']['dataset_path']}")
        raise

    return data

def preprocess_data(data):
    numbers = data["z"]
    atoms_list = []
    property_list = []
    
    positions_array = np.array(data["R"])
    energies_array = np.array(data["E"])
    forces_array = np.array(data["F"])

    for idx in range(len(positions_array)):
        ats = Atoms(positions=positions_array[idx], numbers=numbers)
        properties = {
            'energy': np.array([energies_array[idx]], dtype=np.float32),
            'forces': forces_array[idx].astype(np.float32)
        }
        atoms_list.append(ats)
        property_list.append(properties)

    return atoms_list, property_list

def setup_logging_and_dataset(config, atoms_list, property_list):
    folder = config['settings']['logging']['folder']
    os.makedirs(folder, exist_ok=True)
    os.makedirs(os.path.join(folder, "lightning_logs"), exist_ok=True)

    db_path = os.path.join(folder, config['settings']['general']['database_name'])
    if os.path.exists(db_path):
        os.remove(db_path)

    property_units = {
        'energy': config['settings']['model']['property_unit_dict']['energy'],
        'forces': config['settings']['model']['property_unit_dict']['forces']
    }

    new_dataset = spk.data.ASEAtomsData.create(
        db_path,
        distance_unit=config['settings']['model']['distance_unit'],
        property_unit_dict=property_units
    )

    new_dataset.add_systems(property_list, atoms_list)
    logging.info(f"Dataset created at {db_path}")
    
    return new_dataset, property_units

def prepare_transformations(config, task_type):
    
    cutoff = config['settings']['model']['cutoff']
    transformations = [trn.ASENeighborList(cutoff=cutoff)]
    
    if task_type == "train":
        transformations.append(trn.RemoveOffsets("energy", remove_mean=True, remove_atomrefs=False))
    elif task_type != "infer":
        raise ValueError(f"Unsupported task type: {task_type}")
    
    transformations.append(trn.CastTo32())
    
    return transformations
    
def setup_data_module(config, db_path, transformations, property_units):
    custom_data = spk.data.AtomsDataModule(
        db_path,
        batch_size=config['settings']['training']['batch_size'],
        distance_unit=config['settings']['model']['distance_unit'],
        property_units=property_units,
        num_train=config['settings']['training']['num_train'],
        num_val=config['settings']['training']['num_val'],
        transforms=transformations,
        num_workers=config['settings']['training']['num_workers'],
        pin_memory=config['settings']['training']['pin_memory']
    )

    custom_data.prepare_data()
    custom_data.setup()
    logging.info("Data module prepared and set up")
    
    return custom_data
    
def show_dataset_info(dataset):
    """
    Display information about the dataset, including available properties and an example molecule.
    
    Args:
        dataset (spk.data.ASEAtomsData): The dataset to inspect.
    """
    print('Number of reference calculations:', len(dataset))

    print('Available properties:')
    for p in dataset.available_properties:
        print('-', p)
    print()

    example = dataset[0]
    print('Properties of molecule with id 0:')
    for k, v in example.items():
>>>>>>> 39b12a6e
        print('-', k, ':', v.shape)<|MERGE_RESOLUTION|>--- conflicted
+++ resolved
@@ -1,251 +1,120 @@
-<<<<<<< HEAD
-import os
-import logging
-import numpy as np
-import pandas as pd
-import h5py
-from ase import Atoms
-import schnetpack as spk
-import schnetpack.transform as trn
-import torch    
-     
-def load_data(config):
-    try:
-        data = np.load(config['settings']['data']['dataset_path'])
-    except FileNotFoundError:
-        logging.error(f"Dataset file not found: {config['settings']['data']['dataset_path']}")
-        raise
-
-    return data
-
-def preprocess_data(data):
-    numbers = data["z"]
-    atoms_list = []
-    property_list = []
-    positions_array = np.array(data["R"])
-    energies_array = np.array(data["E"])
-    forces_array = np.array(data["F"])
-
-    for idx in range(len(positions_array)):
-        ats = Atoms(positions=positions_array[idx], numbers=numbers)
-        properties = {
-            '_positions': torch.tensor(positions_array[idx], dtype=torch.float32, requires_grad=True),
-            'energy': np.array([energies_array[idx]], dtype=np.float32),
-            'forces': forces_array[idx].astype(np.float32)
-        }
-        atoms_list.append(ats)
-        property_list.append(properties)
-    return atoms_list, property_list
-
-def setup_logging_and_dataset(config, atoms_list, property_list):
-    folder = config['settings']['logging']['folder']
-    os.makedirs(folder, exist_ok=True)
-    os.makedirs(os.path.join(folder, "lightning_logs"), exist_ok=True)
-
-    db_path = os.path.join(folder, config['settings']['general']['database_name'])
-    if os.path.exists(db_path):
-        os.remove(db_path)
-
-    property_units = {
-        'energy': config['settings']['model']['property_unit_dict']['energy'],
-        'forces': config['settings']['model']['property_unit_dict']['forces']
-    }
-
-    new_dataset = spk.data.ASEAtomsData.create(
-        db_path,
-        distance_unit=config['settings']['model']['distance_unit'],
-        property_unit_dict=property_units
-    )
-
-    new_dataset.add_systems(property_list, atoms_list)
-    logging.info(f"Dataset created at {db_path}")
-    
-    return new_dataset, property_units
-
-# def prepare_transformations(config, task_type):
-    
-    # cutoff = config['settings']['model']['cutoff']
-    # transformations = [trn.ASENeighborList(cutoff=cutoff)]
-    
-    # if task_type == "train":
-        # transformations.append(trn.RemoveOffsets("energy", remove_mean=True, remove_atomrefs=False))
-    # elif task_type != "infer":
-        # raise ValueError(f"Unsupported task type: {task_type}")
-    
-    # transformations.append(trn.CastTo32())
-    
-    # return transformations
-
-
-def prepare_transformations(config, task_type):
-    cutoff = config['settings']['model']['cutoff']
-
-    transformations = [
-        trn.ASENeighborList(cutoff=cutoff),
-    ]
-    
-    if task_type == "train":
-        transformations.append(trn.RemoveOffsets("energy", remove_mean=True, remove_atomrefs=False))
-    elif task_type != "infer":
-        raise ValueError(f"Unsupported task type: {task_type}")
-    
-    transformations.append(trn.CastTo32())
-    
-    return transformations
-    
-def setup_data_module(config, db_path, transformations, property_units):
-    custom_data = spk.data.AtomsDataModule(
-        db_path,
-        batch_size=config['settings']['training']['batch_size'],
-        distance_unit=config['settings']['model']['distance_unit'],
-        property_units=property_units,
-        num_train=config['settings']['training']['num_train'],
-        num_val=config['settings']['training']['num_val'],
-        transforms=transformations,
-        num_workers=config['settings']['training']['num_workers'],
-        pin_memory=config['settings']['training']['pin_memory']
-    )
-
-    custom_data.prepare_data()
-    custom_data.setup()
-    logging.info("Data module prepared and set up")
-    # batch = next(iter(custom_data.val_dataloader()))
-    # print("Batch keys:", batch.keys())
-    
-    return custom_data
-    
-    
-
-def show_dataset_info(dataset):
-    """
-    Display information about the dataset, including available properties and an example molecule.
-    
-    Args:
-        dataset (spk.data.ASEAtomsData): The dataset to inspect.
-    """
-    print('Number of reference calculations:', len(dataset))
-
-    print('Available properties:')
-    for p in dataset.available_properties:
-        print('-', p)
-    print()
-
-    example = dataset[0]
-    print('Properties of molecule with id 0:')
-    for k, v in example.items():
-=======
-import os
-import logging
-import numpy as np
-import pandas as pd
-import h5py
-from ase import Atoms
-import schnetpack as spk
-import schnetpack.transform as trn
-
-def load_data(config):
-    try:
-        data = np.load(config['settings']['data']['dataset_path'])
-    except FileNotFoundError:
-        logging.error(f"Dataset file not found: {config['settings']['data']['dataset_path']}")
-        raise
-
-    return data
-
-def preprocess_data(data):
-    numbers = data["z"]
-    atoms_list = []
-    property_list = []
-    
-    positions_array = np.array(data["R"])
-    energies_array = np.array(data["E"])
-    forces_array = np.array(data["F"])
-
-    for idx in range(len(positions_array)):
-        ats = Atoms(positions=positions_array[idx], numbers=numbers)
-        properties = {
-            'energy': np.array([energies_array[idx]], dtype=np.float32),
-            'forces': forces_array[idx].astype(np.float32)
-        }
-        atoms_list.append(ats)
-        property_list.append(properties)
-
-    return atoms_list, property_list
-
-def setup_logging_and_dataset(config, atoms_list, property_list):
-    folder = config['settings']['logging']['folder']
-    os.makedirs(folder, exist_ok=True)
-    os.makedirs(os.path.join(folder, "lightning_logs"), exist_ok=True)
-
-    db_path = os.path.join(folder, config['settings']['general']['database_name'])
-    if os.path.exists(db_path):
-        os.remove(db_path)
-
-    property_units = {
-        'energy': config['settings']['model']['property_unit_dict']['energy'],
-        'forces': config['settings']['model']['property_unit_dict']['forces']
-    }
-
-    new_dataset = spk.data.ASEAtomsData.create(
-        db_path,
-        distance_unit=config['settings']['model']['distance_unit'],
-        property_unit_dict=property_units
-    )
-
-    new_dataset.add_systems(property_list, atoms_list)
-    logging.info(f"Dataset created at {db_path}")
-    
-    return new_dataset, property_units
-
-def prepare_transformations(config, task_type):
-    
-    cutoff = config['settings']['model']['cutoff']
-    transformations = [trn.ASENeighborList(cutoff=cutoff)]
-    
-    if task_type == "train":
-        transformations.append(trn.RemoveOffsets("energy", remove_mean=True, remove_atomrefs=False))
-    elif task_type != "infer":
-        raise ValueError(f"Unsupported task type: {task_type}")
-    
-    transformations.append(trn.CastTo32())
-    
-    return transformations
-    
-def setup_data_module(config, db_path, transformations, property_units):
-    custom_data = spk.data.AtomsDataModule(
-        db_path,
-        batch_size=config['settings']['training']['batch_size'],
-        distance_unit=config['settings']['model']['distance_unit'],
-        property_units=property_units,
-        num_train=config['settings']['training']['num_train'],
-        num_val=config['settings']['training']['num_val'],
-        transforms=transformations,
-        num_workers=config['settings']['training']['num_workers'],
-        pin_memory=config['settings']['training']['pin_memory']
-    )
-
-    custom_data.prepare_data()
-    custom_data.setup()
-    logging.info("Data module prepared and set up")
-    
-    return custom_data
-    
-def show_dataset_info(dataset):
-    """
-    Display information about the dataset, including available properties and an example molecule.
-    
-    Args:
-        dataset (spk.data.ASEAtomsData): The dataset to inspect.
-    """
-    print('Number of reference calculations:', len(dataset))
-
-    print('Available properties:')
-    for p in dataset.available_properties:
-        print('-', p)
-    print()
-
-    example = dataset[0]
-    print('Properties of molecule with id 0:')
-    for k, v in example.items():
->>>>>>> 39b12a6e
+import os
+import logging
+import numpy as np
+import pandas as pd
+import h5py
+from ase import Atoms
+import schnetpack as spk
+import schnetpack.transform as trn
+import torch    
+     
+def load_data(config):
+    try:
+        data = np.load(config['settings']['data']['dataset_path'])
+    except FileNotFoundError:
+        logging.error(f"Dataset file not found: {config['settings']['data']['dataset_path']}")
+        raise
+
+    return data
+
+def preprocess_data(data):
+    numbers = data["z"]
+    atoms_list = []
+    property_list = []
+    positions_array = np.array(data["R"])
+    energies_array = np.array(data["E"])
+    forces_array = np.array(data["F"])
+
+    for idx in range(len(positions_array)):
+        ats = Atoms(positions=positions_array[idx], numbers=numbers)
+        properties = {
+            '_positions': torch.tensor(positions_array[idx], dtype=torch.float32, requires_grad=True),
+            'energy': np.array([energies_array[idx]], dtype=np.float32),
+            'forces': forces_array[idx].astype(np.float32)
+        }
+        atoms_list.append(ats)
+        property_list.append(properties)
+    return atoms_list, property_list
+
+def setup_logging_and_dataset(config, atoms_list, property_list):
+    folder = config['settings']['logging']['folder']
+    os.makedirs(folder, exist_ok=True)
+    os.makedirs(os.path.join(folder, "lightning_logs"), exist_ok=True)
+
+    db_path = os.path.join(folder, config['settings']['general']['database_name'])
+    if os.path.exists(db_path):
+        os.remove(db_path)
+
+    property_units = {
+        'energy': config['settings']['model']['property_unit_dict']['energy'],
+        'forces': config['settings']['model']['property_unit_dict']['forces']
+    }
+
+    new_dataset = spk.data.ASEAtomsData.create(
+        db_path,
+        distance_unit=config['settings']['model']['distance_unit'],
+        property_unit_dict=property_units
+    )
+
+    new_dataset.add_systems(property_list, atoms_list)
+    logging.info(f"Dataset created at {db_path}")
+    
+    return new_dataset, property_units
+
+def prepare_transformations(config, task_type):
+    cutoff = config['settings']['model']['cutoff']
+
+    transformations = [
+        trn.ASENeighborList(cutoff=cutoff),
+    ]
+    
+    if task_type == "train":
+        transformations.append(trn.RemoveOffsets("energy", remove_mean=True, remove_atomrefs=False))
+    elif task_type != "infer":
+        raise ValueError(f"Unsupported task type: {task_type}")
+    
+    transformations.append(trn.CastTo32())
+    
+    return transformations
+    
+def setup_data_module(config, db_path, transformations, property_units):
+    custom_data = spk.data.AtomsDataModule(
+        db_path,
+        batch_size=config['settings']['training']['batch_size'],
+        distance_unit=config['settings']['model']['distance_unit'],
+        property_units=property_units,
+        num_train=config['settings']['training']['num_train'],
+        num_val=config['settings']['training']['num_val'],
+        transforms=transformations,
+        num_workers=config['settings']['training']['num_workers'],
+        pin_memory=config['settings']['training']['pin_memory']
+    )
+
+    custom_data.prepare_data()
+    custom_data.setup()
+    logging.info("Data module prepared and set up")
+    # batch = next(iter(custom_data.val_dataloader()))
+    # print("Batch keys:", batch.keys())
+    
+    return custom_data
+    
+    
+
+def show_dataset_info(dataset):
+    """
+    Display information about the dataset, including available properties and an example molecule.
+    
+    Args:
+        dataset (spk.data.ASEAtomsData): The dataset to inspect.
+    """
+    print('Number of reference calculations:', len(dataset))
+
+    print('Available properties:')
+    for p in dataset.available_properties:
+        print('-', p)
+    print()
+
+    example = dataset[0]
+    print('Properties of molecule with id 0:')
+    for k, v in example.items():
         print('-', k, ':', v.shape)