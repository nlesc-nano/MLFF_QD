--- conflicted
+++ resolved
@@ -1,37 +1,3 @@
-<<<<<<< HEAD
-import argparse
-import yaml
-import torch.optim as optim
-import torch.optim.lr_scheduler as lr_sched
-
-def load_config(path):
-    with open(path, 'r') as file:
-        return yaml.safe_load(file)
-
-def parse_args():
-    parser = argparse.ArgumentParser(description="Run Machine Learning Force Field Training with SchNetPack")
-    parser.add_argument("--config", type=str, default="input.yaml", help="Path to the configuration YAML file")
-    args = parser.parse_args()
-    return args
-
-def get_optimizer_class(name):
-    optimizers_map = {
-        'Adam':  optim.Adam,
-        'AdamW': optim.AdamW,
-        'SGD':   optim.SGD
-    }
-    if name not in optimizers_map:
-        raise ValueError(f"Unsupported optimizer '{name}'. Available: {list(optimizers_map.keys())}")
-    return optimizers_map[name]
-
-def get_scheduler_class(name):
-    schedulers_map = {
-        'ReduceLROnPlateau': lr_sched.ReduceLROnPlateau,
-        'StepLR':            lr_sched.StepLR
-    }
-    if name not in schedulers_map:
-        raise ValueError(f"Unsupported scheduler '{name}'. Available: {list(schedulers_map.keys())}")
-=======
 import argparse
 import os
 import yaml
@@ -103,5 +69,4 @@
     }
     if name not in schedulers_map:
         raise ValueError(f"Unsupported scheduler '{name}'. Available: {list(schedulers_map.keys())}")
->>>>>>> a15c7350
-    return schedulers_map[name]+    return schedulers_map[name]
